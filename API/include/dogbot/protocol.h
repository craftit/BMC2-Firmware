--- conflicted
+++ resolved
@@ -45,12 +45,8 @@
     CPT_FlashData        = 25, // Data packet
     CPT_FlashWrite       = 26, // Write buffer
     CPT_FlashRead        = 27, // Read buffer and send it back
-<<<<<<< HEAD
-    CPT_IMU              = 28, // IMU report
-=======
     CPT_IMU              = 28, // IMU Data packet
     CPT_Message          = 29, // Debug message packet
->>>>>>> 5f9252ce
     CPT_Final                  // Use to get count of known packet types.
   };
 
