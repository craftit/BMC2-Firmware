#include "mainwindow.hh"
#include "ui_mainwindow.h"
#include "dogbot/DogBotAPI.hh"
#include <iostream>
#include <QFileDialog>
#include <fstream>

MainWindow::MainWindow(QWidget *parent) :
  QMainWindow(parent),
  ui(new Ui::MainWindow)
{
  ui->setupUi(this);
<<<<<<< HEAD
//  ui->lineEditDevice->setText("/dev/ttyACM1");
  ui->lineEditDevice->setText("/dev/tty.usbmodem401");
=======
  ui->lineEditDevice->setText("/dev/ttyACM1");
//  ui->lineEditDevice->setText("/dev/tty.usbmodem401");


>>>>>>> 0a99f83a
  SetupComs();

  m_servoTable = new ServoTable(m_dogbotAPI);
  ui->tableViewServoList->setModel(m_servoTable);

  connect(this,SIGNAL(setLogText(const QString &)),ui->textEditLog,SLOT(setText(const QString &)));
  connect(this,SIGNAL(setCalibrationState(int)),ui->comboBoxCalibration,SLOT(setCurrentIndex(int)));
  connect(this,SIGNAL(setControlState(const QString &)),ui->lineEditContrlolState,SLOT(setText(const QString &)));
  connect(this,SIGNAL(setControlMode(const QString &)),ui->comboBoxMotorControlMode,SLOT(setCurrentText(const QString &)));
  connect(this,SIGNAL(setFault(const QString &)),ui->lineEditFault,SLOT(setText(const QString &)));
  connect(this,SIGNAL(setCalibrationAngle(double)),ui->doubleSpinBoxCalibrationOffset,SLOT(setValue(double)));
  connect(this,SIGNAL(setOtherJoint(int)),ui->spinOtherJointId,SLOT(setValue(int)));
  connect(this,SIGNAL(setPositionRef(const QString &)),ui->comboBoxPositionRef,SLOT(setCurrentText(const QString &)));
  connect(this,SIGNAL(setIndicator(bool)),ui->checkBoxIndicator,SLOT(setChecked(bool)));


  connect(this,SIGNAL(setOtherJointGain(double)),ui->doubleSpinBoxJointRelGain,SLOT(setValue(double)));
  connect(this,SIGNAL(setOtherJointOffset(double)),ui->doubleSpinBoxJointRelOffset,SLOT(setValue(double)));

  connect(this,SIGNAL(setSupplyVoltage(QString)),ui->label_SupplyVoltage,SLOT(setText(QString)));
  connect(this,SIGNAL(setDriveTemperature(QString)),ui->label_DriverTemperature,SLOT(setText(QString)));
  connect(this,SIGNAL(setMotorIGain(double)),this,SLOT(updateIGain(double)));
  connect(this,SIGNAL(setMotorVelocity(double)),ui->doubleSpinBoxVelocity,SLOT(setValue(double)));
  connect(this,SIGNAL(setVelocityPGain(double)),ui->doubleSpinBoxVelocityGain,SLOT(setValue(double)));
  connect(this,SIGNAL(setVelocityIGain(double)),ui->doubleSpinBoxVelocityIGain,SLOT(setValue(double)));
  connect(this,SIGNAL(setDemandPhaseVelocity(double)),ui->doubleSpinBoxDemandVelocity,SLOT(setValue(double)));
  connect(this,SIGNAL(setVelocityLimit(double)),ui->doubleSpinBoxVelocityLimit,SLOT(setValue(double)));
  connect(this,SIGNAL(setPositionGain(double)),ui->doubleSpinBoxPositionGain,SLOT(setValue(double)));

  startTimer(10);
}

void MainWindow::on_checkBoxBounce_clicked(bool checked)
{
    EnableBounce(checked);
}

void MainWindow::EnableBounce(bool state)
{
  m_startBounce = std::chrono::steady_clock::now();
  m_bounceRunning = state;
}

void MainWindow::timerEvent(QTimerEvent *)
{
  //std::cout << "Setting " << m_servoAngle * 360.0 / (2.0* M_PI) << std::endl;
  ui->doubleSpinBoxPostion->setValue(m_servoAngle * 360.0 / (2.0* M_PI));
  ui->doubleSpinBoxTorque_2->setValue(m_servoTorque);

  std::string posRefStr = "unknown";
  switch(m_servoRef)
  {
    case PR_Relative: posRefStr = "Relative"; break;
    case PR_Absolute: posRefStr = "Absolute"; break;
    case PR_OtherJointRelative: posRefStr = "Relative Other"; break;
    case PR_OtherJointAbsolute: posRefStr = "Absolute Other"; break;
  }
  ui->labelCalState->setText(posRefStr.c_str());

  if(!m_bounceRunning)
    return ;

  auto now = std::chrono::steady_clock::now();

  std::chrono::duration<double> diff = now-m_startBounce;

  float phase = diff.count() * m_omega;
  float height = sin(phase) * m_bounceRange + m_bounceOffset;

  float position[3] = { 0,0,0 };
  float angles[3] = { 0,0,0 };
  position[2] = height;
  if(!m_legKinematics.Inverse(position,angles)) {
    std::cout << "Kinematics failed. \n";
    return ;
  }

  std::cout << " Pelvis: " << angles[0] <<  " Hip:" << angles[1] << " Knee:" <<  angles[2] << std::endl;

  m_coms->SendMoveWithEffort(m_hipJointId,m_reverseHip ? -angles[1] : angles[1],m_bounceTorque,PR_Absolute);
  m_coms->SendMoveWithEffort(m_kneeJointId,-angles[2],m_bounceTorque,PR_Absolute);
  //  int m_hipJointId = 1;
  //int m_kneeJointId = 2;
}


void MainWindow::on_doubleSpinBoxBounceTorque_valueChanged(double arg1)
{
  m_bounceTorque = arg1;
}

void MainWindow::on_doubleSpinBoxOmega_valueChanged(double arg1)
{
  m_omega = arg1;
}

void MainWindow::on_verticalSliderBounceOffset_valueChanged(int value)
{
  m_bounceOffset = 0.3 + (float) value * 0.01;
}


void MainWindow::on_verticalSliderBounceRange_valueChanged(int value)
{
  m_bounceRange = (float) value * 0.01;
}

bool MainWindow::ProcessParam(struct PacketParam8ByteC *psp,std::string &displayStr)
{
  char buff[64];
  bool ret = true;

  switch ((enum ComsParameterIndexT) psp->m_header.m_index) {
  case CPI_DriveTemp: {
    if(psp->m_header.m_deviceId == m_targetDeviceId) {
      sprintf(buff,"%3.1f",((float) psp->m_data.float32[0]));
      emit setDriveTemperature(buff);
    }
    ret = false;
    sprintf(buff,"\n Drive temp:%3.1f ",((float) psp->m_data.float32[0]));
    displayStr += buff;
  } break;
  case CPI_VSUPPLY: {
    if(psp->m_header.m_deviceId == m_targetDeviceId) {
      sprintf(buff,"%2.1f",((float) psp->m_data.uint16[0] / 1000.0f));
      emit setSupplyVoltage(buff);
    }
    ret = false;
    sprintf(buff,"\n Supply Voltage:%2.1f ",((float) psp->m_data.uint16[0] / 1000.0f));
    displayStr += buff;
  } break;
  case CPI_PositionCal: {
    enum MotionCalibrationT calMode = (enum MotionCalibrationT) psp->m_data.uint8[0];
    if(psp->m_header.m_deviceId == m_targetDeviceId) {
      switch(calMode) {
        case MC_Uncalibrated: emit setCalibrationState(0); break;
        case MC_Measuring: emit setCalibrationState(1);  break;
        case MC_Calibrated: emit setCalibrationState(2); break;
      default:
        sprintf(buff,"\n Unexpected calibration mode: %02x ",(unsigned) psp->m_data.uint8[0]);
        displayStr += buff;
      }
    }
  } break;
  case CPI_CalibrationOffset: {
    float calAngleDeg =  (psp->m_data.float32[0] * 360.0f / (M_PI * 2.0));
    sprintf(buff,"%f",calAngleDeg);
    displayStr += buff;
    if(psp->m_header.m_deviceId == m_targetDeviceId) {
      emit setCalibrationAngle(calAngleDeg);
    }
  } break;
  case CPI_ControlState: {
    enum ControlStateT controlState = (enum ControlStateT) psp->m_data.uint8[0];
    if(psp->m_header.m_deviceId == m_targetDeviceId) {
      emit setControlState(DogBotN::ControlStateToString(controlState));
    }
  } break;
  case CPI_FaultCode: {
    enum FaultCodeT faultCode = (enum FaultCodeT) psp->m_data.uint8[0];
    if(psp->m_header.m_deviceId == m_targetDeviceId) {
      emit setFault(DogBotN::FaultCodeToString(faultCode));
    }
  } break;
  case CPI_PWMMode: {
    enum PWMControlModeT controlMode =  (enum PWMControlModeT) psp->m_data.uint8[0];
    if(psp->m_header.m_deviceId == m_targetDeviceId) {
      printf("Setting control mode %d ",(int) psp->m_data.uint8[0]);
      m_controlMode = controlMode;
      switch(controlMode) {
      case CM_Idle:     emit setControlMode("Idle"); break;
      case CM_Break:    emit setControlMode("Break"); break;
      case CM_Torque:   emit setControlMode("Torque"); break;
      case CM_Velocity: emit setControlMode("Velocity"); break;
      case CM_Position: emit setControlMode("Position"); break;
      default:
        printf("Unhandled control mode %d ",(int) psp->m_data.uint8[0]);
      }
    }
  } break;
  case CPI_OtherJoint: {
    if(psp->m_header.m_deviceId == m_targetDeviceId) {
      uint8_t otherJointId = psp->m_data.uint8[0];
      setOtherJoint(otherJointId);
    }
  } break;
  case CPI_PositionRef: {
    if(psp->m_header.m_deviceId == m_targetDeviceId) {
      enum PositionReferenceT posRef = (enum PositionReferenceT) psp->m_data.uint8[0];
      switch(posRef)
      {
        case PR_Relative: emit setPositionRef("Relative"); break;
        case PR_Absolute: emit setPositionRef("Absolute"); break;
        case PR_OtherJointRelative: emit setPositionRef("RelativeOther"); break;
        case PR_OtherJointAbsolute: emit setPositionRef("AbsoluteOther"); break;
      }
    }
  } break;
  case CPI_Indicator: {
    if(psp->m_header.m_deviceId == m_targetDeviceId) {
      emit setIndicator(psp->m_data.uint8[0] > 0);
    }
  } break;
  case CPI_OtherJointGain:
    if(psp->m_header.m_deviceId == m_targetDeviceId) {
      emit setOtherJointGain(psp->m_data.float32[0]);
    }
    break;
  case CPI_OtherJointOffset:
    if(psp->m_header.m_deviceId == m_targetDeviceId) {
      emit setOtherJointOffset(psp->m_data.float32[0] * 360.0 / (2.0 * M_PI));
    }
    break;
  case CPI_MotorInductance:
    sprintf(buff,"\n Inductance: %f ", psp->m_data.float32[0]);
    displayStr += buff;
    break;
  case CPI_MotorResistance:
    sprintf(buff,"\n Resistance: %f ",psp->m_data.float32[0]);
    displayStr += buff;
    break;
  case CPI_MotorIGain:
    if(psp->m_header.m_deviceId == m_targetDeviceId) {
      emit setMotorIGain(psp->m_data.float32[0]);
    }
    sprintf(buff,"\n IGain: %f ",psp->m_data.float32[0]);
    displayStr += buff;
    break;
  case CPI_MotorPGain:
    sprintf(buff,"\n PGain: %f ",psp->m_data.float32[0]);
    displayStr += buff;
    break;
  case CPI_PhaseVelocity:
    if(psp->m_header.m_deviceId == m_targetDeviceId) {
      emit setMotorVelocity(psp->m_data.float32[0]);
    }
    sprintf(buff,"\n Velocity: %f ",psp->m_data.float32[0]);
    displayStr += buff;
    ret = false;
    break;
  case CPI_VelocityPGain:
    if(psp->m_header.m_deviceId == m_targetDeviceId) {
      emit setVelocityPGain(psp->m_data.float32[0]);
    }
    sprintf(buff,"\n VelocityPGain: %f ",psp->m_data.float32[0]);
    displayStr += buff;
    //ret = false;
    break;
  case CPI_VelocityIGain:
    if(psp->m_header.m_deviceId == m_targetDeviceId) {
      emit setVelocityIGain(psp->m_data.float32[0]);
    }
    sprintf(buff,"\n VelocityIGain: %f ",psp->m_data.float32[0]);
    displayStr += buff;
    //ret = false;
    break;
  case CPI_VelocityLimit:
    if(psp->m_header.m_deviceId == m_targetDeviceId) {
      emit setVelocityLimit(psp->m_data.float32[0]);
    }
    sprintf(buff,"\n VelocityLimit: %f ",psp->m_data.float32[0]);
    displayStr += buff;
    //ret = false;
    break;
  case CPI_DemandPhaseVelocity:
    if(psp->m_header.m_deviceId == m_targetDeviceId) {
      emit setDemandPhaseVelocity(psp->m_data.float32[0]);
    }
    sprintf(buff,"\n DemandVelocity: %f ",psp->m_data.float32[0]);
    displayStr += buff;
    ret = false;
    break;
  case CPI_PositionGain:
    if(psp->m_header.m_deviceId == m_targetDeviceId) {
      emit setPositionGain(psp->m_data.float32[0]);
    }
    sprintf(buff,"\n PositionGain: %f ",psp->m_data.float32[0]);
    displayStr += buff;
    ret = false;
    break;
  case CPI_DRV8305_01:
  case CPI_DRV8305_02:
  case CPI_DRV8305_03:
  case CPI_DRV8305_04:
  case CPI_DRV8305_05: {
    int reg = (psp->m_header.m_index - (int) CPI_DRV8305_01)+1;
    sprintf(buff,"\n Reg %d contents: %04X ",reg,(int) psp->m_data.uint16[0]);
    displayStr += buff;

   } break;
  case CPI_5VRail: {
    sprintf(buff,"\n 5VRail: %f ",psp->m_data.float32[0]);
    displayStr += buff;
    break;
  }
  default:
    break;
  }

  return ret;
}

void MainWindow::SetupComs()
{
  m_coms = std::make_shared<DogBotN::SerialComsC>();

  m_dogbotAPI = std::make_shared<DogBotN::DogBotAPIC>(m_coms);

  m_dogbotAPI->Init();

  m_coms->SetHandler(CPT_PWMState,[this](uint8_t *data,int size) mutable
  {
    char buff[1024];
    PacketPWMStateC *msg = (PacketPWMStateC *) data;
    sprintf(buff,"%5d,%4d,%4d,%4d,%4d,%4d,%4d,%6d   \n",
           msg->m_tick,
           msg->m_hall[0],msg->m_hall[1],msg->m_hall[2],
           msg->m_curr[0],msg->m_curr[1],msg->m_curr[2],
           msg->m_angle);

    if(m_logStrm) {
      *m_logStrm << buff;
    } else {
      std::cout << buff;
    }
    //emit setLogText(buff);
  });

  m_coms->SetHandler(CPT_Pong,[this](uint8_t *data,int size) mutable
  {
    struct PacketPingPongC *psp = (struct PacketPingPongC *) data;
    std::string displayStr = "Got pong ";

    displayStr += std::to_string((int) psp->m_deviceId);
    std::cout << displayStr << std::endl;
    emit setLogText(displayStr.c_str());
  });

  m_coms->SetHandler(CPT_SetParam,[this](uint8_t *data,int size) mutable
  {
    printf("Got SetParam.  Size:%d \n",size);
    std::string displayStr;
    struct PacketParam8ByteC *psp = (struct PacketParam8ByteC *) data;
    displayStr += "Index:";
    displayStr += std::to_string((int) psp->m_header.m_index);
    displayStr += " Device:";
    displayStr += std::to_string((int) psp->m_header.m_deviceId);
    displayStr += " Data:";
    char buff[64];
    for(unsigned i = 0;i < (size - sizeof(psp->m_header));i++) {
      sprintf(buff,"%02x ",(unsigned) psp->m_data.uint8[i]);
      displayStr += buff;
    }
    ProcessParam(psp,displayStr);
    std::cout << "SetParam: " << displayStr << std::endl;
    emit setLogText(displayStr.c_str());
  });

  m_coms->SetHandler(CPT_ReportParam,[this](uint8_t *data,int size) mutable
  {
//    printf("Got ReportParam.  Size:%d \n",size);
    std::string displayStr;
    struct PacketParam8ByteC *psp = (struct PacketParam8ByteC *) data;
    displayStr += "Index:";
    displayStr += std::to_string((int) psp->m_header.m_index);
    displayStr += " Device:";
    displayStr += std::to_string((int) psp->m_header.m_deviceId);
    displayStr += " Data:";
    char buff[64];
    for(unsigned i = 0;i < (size - sizeof(psp->m_header));i++) {
      sprintf(buff,"%02x ",(unsigned) psp->m_data.uint8[i]);
      displayStr += buff;
    }
    if(ProcessParam(psp,displayStr)) {
      std::cout << "ReportParam: " << displayStr << std::endl;
      emit setLogText(displayStr.c_str());
    }
  });

  m_coms->SetHandler(CPT_AnnounceId,[this](uint8_t *data,int size) mutable
  {
    if(size != sizeof(struct PacketDeviceIdC)) {
      std::cerr << "Packet length " << size << " expected " << sizeof(struct PacketDeviceIdC) << std::endl;
      emit setLogText("Unexpected packet length.");
      return;
    }
    const PacketDeviceIdC *pkt = (const PacketDeviceIdC *) data;

    int atIndex = -1;
    for(unsigned i = 0;i < m_devices.size();i++) {
      if(m_devices[i].m_uid[0] == pkt->m_uid[0] &&
         m_devices[i].m_uid[1] == pkt->m_uid[1]) {
        atIndex = i;
        m_devices[i].m_deviceId = pkt->m_deviceId;
        break;
      }
    }
    if(atIndex < 0) {
      m_devices.push_back(*pkt);
    }
    std::string displayStr;
    for(unsigned i = 0;i < m_devices.size();i++) {
      displayStr += std::to_string(m_devices[i].m_uid[0]) + " " + std::to_string(m_devices[i].m_uid[1]) + " -> " + std::to_string(m_devices[i].m_deviceId) + "\n";
    }
    emit setLogText(displayStr.c_str());
  });

  m_coms->SetHandler(CPT_Servo,[this](uint8_t *data,int size) mutable
  {
    if(size != sizeof(struct PacketServoC)) {
      emit setLogText("Unexpected packet length.");
      return;
    }
    const PacketServoC *pkt = (const PacketServoC *) data;
    std::cout << "Servo " << (int) pkt->m_deviceId << " Position:" << pkt->m_position << " Torque: " << pkt->m_torqueLimit << " State:" << pkt->m_mode << std::endl;
  });


  m_coms->SetHandler(CPT_ServoReport,[this](uint8_t *data,int size) mutable
  {
    if(size != sizeof(struct PacketServoReportC)) {
      emit setLogText("Unexpected packet length.");
      return;
    }
    const PacketServoReportC *pkt = (const PacketServoReportC *) data;
    if(pkt->m_deviceId == m_targetDeviceId) {
      m_servoAngle = m_coms->PositionReport2Angle(pkt->m_position);
      m_servoTorque = m_coms->TorqueReport2Value(pkt->m_torque);
      m_servoRef = (enum PositionReferenceT) (pkt->m_mode & 0x3);
    }

    //std::cout << "ServoReport " << (int) pkt->m_deviceId << ((pkt->m_mode & 1) ? " Abs " : " Rel ") << " Position:" << pkt->m_position << " Torque: " << pkt->m_torque  << " State:" << (int) pkt->m_mode << std::endl;
  });

  m_coms->SetHandler(CPT_Error,[this](uint8_t *data,int size) mutable
  {
    if(size != sizeof(struct PacketErrorC)) {
      emit setLogText("Unexpected packet length.");
      return;
    }
    const PacketErrorC *pkt = (const PacketErrorC *) data;
    std::cout << "Device: " << (int) pkt->m_deviceId << " Error:" << (int) pkt->m_errorCode << "  Data:" << (int)  pkt->m_causeType << " " << (int)  pkt->m_errorData << " " << std::endl;
  });

}


MainWindow::~MainWindow()
{
  delete ui;
  delete m_servoTable;
}

void MainWindow::QueryAll()
{
  m_coms->SendQueryParam(m_targetDeviceId,CPI_ControlState);
  m_coms->SendQueryParam(m_targetDeviceId,CPI_FaultCode);
  m_coms->SendQueryParam(m_targetDeviceId,CPI_PositionCal);
  m_coms->SendQueryParam(m_targetDeviceId,CPI_PositionRef);
  m_coms->SendQueryParam(m_targetDeviceId,CPI_PWMMode);
  m_coms->SendQueryParam(m_targetDeviceId,CPI_CalibrationOffset);
  m_coms->SendQueryParam(m_targetDeviceId,CPI_OtherJoint);
  m_coms->SendQueryParam(m_targetDeviceId,CPI_Indicator);
  m_coms->SendQueryParam(m_targetDeviceId,CPI_OtherJointOffset);
  m_coms->SendQueryParam(m_targetDeviceId,CPI_OtherJointGain);
  m_coms->SendQueryParam(m_targetDeviceId,CPI_MotorIGain);
  m_coms->SendQueryParam(m_targetDeviceId,CPI_VelocityPGain);
  m_coms->SendQueryParam(m_targetDeviceId,CPI_VelocityIGain);
  m_coms->SendQueryParam(m_targetDeviceId,CPI_VelocityLimit);
  m_coms->SendQueryParam(m_targetDeviceId,CPI_PositionGain);
}

void MainWindow::on_pushButtonConnect_clicked()
{
  if(m_coms->Open(ui->lineEditDevice->text().toStdString().c_str())) {
    ui->labelConnectionState->setText("Ok");
    emit setLogText("Connect ok");

    // Put connected device into bridge mode.
    m_coms->SendSetParam(0,CPI_CANBridgeMode,1);

    QueryAll();
  } else {
    ui->labelConnectionState->setText("Failed");
    emit setLogText("Connect failed");
  }
}

void MainWindow::on_pushButtonPWMReport_clicked()
{
  if(!m_PWMReportRequested) {
    ui->pushButtonPWMReport->setText("Stop PWM Report");
    m_PWMReportRequested = true;
    m_coms->SendSetParam(m_targetDeviceId,CPI_PWMFullReport,1);
  } else {
    ui->pushButtonPWMReport->setText("Start PWM Report");
    m_PWMReportRequested = false;
    m_coms->SendSetParam(m_targetDeviceId,CPI_PWMFullReport,0);
  }
}

void MainWindow::on_pushButtonPing_clicked()
{
  emit setLogText("Ping");
  m_coms->SendPing(0);
}

void MainWindow::on_comboBoxMotorControlMode_activated(const QString &arg1)
{
  enum PWMControlModeT controlMode = CM_Final;
  if(arg1 == "Idle") {
    controlMode = CM_Idle;
  }
  if(arg1 == "Break") {
    controlMode = CM_Break;
  }
  if(arg1 == "Torque") {
    controlMode = CM_Torque;
  }
  if(arg1 == "Velocity") {
    controlMode = CM_Velocity;
  }
  if(arg1 == "Position") {
    controlMode = CM_Position;
  }
  if(controlMode == CM_Final) {
    printf("Unhandled control mode %s ",arg1.toStdString().c_str());
    return ;
  }
  m_controlMode = controlMode;
  m_coms->SendSetParam(m_targetDeviceId,CPI_PWMMode,controlMode);
}

void MainWindow::on_sliderPosition_sliderMoved(int position)
{
  m_position = position * 2.0 * 3.14159265359/ 360.0;
  std::cerr << "Mode: " << (int) m_controlMode << std::endl;
  // Convert position to radians
  switch(m_controlMode)
  {
  case CM_Position:
  {
    std::cerr << "Sending pos: " << std::endl;
    m_position = position * 2.0 * 3.14159265359/ 360.0;
    std::cout << "Sending move. Pos: " << m_position << " Torque:" << m_torque << " Ref:" << (int) g_positionReference << std::endl << std::flush;
    m_coms->SendMoveWithEffort(m_targetDeviceId,m_position,m_torque,g_positionReference);
    ui->doubleSpinBoxDemandPosition->setValue(position);
  } break;
  case CM_Velocity:
  {
    float velocity = position * 2.0 * 3.14159265359/ 360.0;
    std::cout << "Sending velocity. Pos: " << velocity << " Torque:" << m_torque << " Ref:" << (int) g_positionReference << std::endl << std::flush;
    m_coms->SendVelocityWithEffort(m_targetDeviceId,velocity,m_torque);
  } break;
  default:
    break;
  }

}

void MainWindow::on_sliderTorque_sliderMoved(int torque)
{
  m_torque = torque / 10.0;
  std::cout << "Sending move. Pos: " << m_position << " Torque:" << m_torque << " Ref:" << (int) g_positionReference << std::endl << std::flush;
  m_coms->SendMoveWithEffort(m_targetDeviceId,m_position,m_torque,g_positionReference);
  ui->doubleSpinBoxTorqueLimit->setValue(m_torque);
}

void MainWindow::on_pushButtonQueryId_clicked()
{
  m_coms->SendQueryParam(m_targetDeviceId,CPI_BoardUID);
}

void MainWindow::on_pushButtonGetVersion_clicked()
{
  m_coms->SendQueryParam(m_targetDeviceId,CPI_FirmwareVersion);
}

void MainWindow::on_pushButtonState_clicked()
{
  m_coms->SendQueryParam(m_targetDeviceId,CPI_PWMState);
}

void MainWindow::on_pushButtonQueryDevices_clicked()
{
  m_coms->SendQueryDevices();
}

void MainWindow::on_pushButtonPing1_clicked()
{
  emit setLogText("Ping");
  m_coms->SendPing(m_targetDeviceId);
}

void MainWindow::on_pushButtonSetDeviceId_clicked()
{
  for(int i = 0;i < m_devices.size();i++) {
    m_coms->SendSetDeviceId(i+1,m_devices[i].m_uid[0],m_devices[i].m_uid[1]);
  }
}

void MainWindow::on_pushButtonOpenLog_clicked()
{
  QString fileName = QFileDialog::getSaveFileName(this, tr("Save Log File"),
                             "motor.csv",
                             tr("Log (*.csv);;All Files (*)"));
  m_logStrm = std::shared_ptr<std::ostream>(new std::ofstream(fileName.toLocal8Bit().data()));
}

void MainWindow::on_pushButtonQueryState_clicked()
{
  m_coms->SendQueryParam(m_targetDeviceId,CPI_DRV8305_01);
}

void MainWindow::on_pushButtonDrv8305_2_clicked()
{
  m_coms->SendQueryParam(m_targetDeviceId,CPI_DRV8305_02);
}

void MainWindow::on_pushButtonDrv8305_3_clicked()
{
  m_coms->SendQueryParam(m_targetDeviceId,CPI_DRV8305_03);
}

void MainWindow::on_pushButtonDrv8305_4_clicked()
{
  m_coms->SendQueryParam(m_targetDeviceId,CPI_DRV8305_04);
}

void MainWindow::on_pushButtonDrv8305_5_clicked()
{
  m_coms->SendQueryParam(m_targetDeviceId,CPI_DRV8305_05);
}


void MainWindow::on_pushButtonTim1_clicked()
{
  m_coms->SendQueryParam(m_targetDeviceId,CPI_TIM1_SR);
}

void MainWindow::on_spinDeviceId_valueChanged(int arg1)
{
  m_targetDeviceId = arg1;
  QueryAll();
}

void MainWindow::on_pushButton_clicked()
{
  m_coms->SendQueryParam(m_targetDeviceId,CPI_VSUPPLY);
}

void MainWindow::on_comboBoxCalibration_activated(const QString &arg1)
{
  enum MotionCalibrationT calMode = MC_Uncalibrated;
  if(arg1 == "Uncalibrated") {
    calMode = MC_Uncalibrated;
  }
  if(arg1 == "Measuring") {
    calMode = MC_Measuring;
  }
  if(arg1 == "Calibrated") {
    calMode = MC_Calibrated;
  }
  m_coms->SendSetParam(m_targetDeviceId,CPI_PositionCal,calMode);
}

void MainWindow::on_comboBoxControlState_activated(const QString &arg1)
{
  enum ControlStateT controlState = CS_Fault;
  if(arg1 == "Emergency Stop") {
    controlState = CS_EmergencyStop;
  }
  if(arg1 == "Factory Calibrate") {
    controlState = CS_FactoryCalibrate;
  }
  if(arg1 == "Low Power") {
    controlState = CS_LowPower;
  }
  if(arg1 == "Manual") {
    controlState = CS_Manual;
  }
  if(arg1 == "Position Calibration") {
    controlState = CS_PositionCalibration;
  }
  if(arg1 == "Teach") {
    controlState = CS_Teach;
  }
  if(arg1 == "Reset") {
    controlState = CS_StartUp;
  }
  if(controlState != CS_Fault)  {
    m_coms->SendSetParam(m_targetDeviceId,CPI_ControlState,controlState);
  }
}

void MainWindow::on_checkBoxIndicator_toggled(bool checked)
{
  m_coms->SendSetParam(m_targetDeviceId,CPI_Indicator,checked);
}

void MainWindow::on_pushButtonDriveTemp_clicked()
{
  m_coms->SendQueryParam(m_targetDeviceId,CPI_DriveTemp);
}

void MainWindow::on_spinOtherJointId_valueChanged(int arg1)
{
  m_coms->SendSetParam(m_targetDeviceId,CPI_OtherJoint,arg1);
}

void MainWindow::on_comboBox_activated(const QString &arg1)
{
  if(arg1 == "Relative") {
    g_positionReference = PR_Relative;
  }
  if(arg1 == "Absolute") {
    g_positionReference = PR_Absolute;
  }
  if(arg1 == "RelativeOther") {
    g_positionReference = PR_OtherJointRelative;
  }
  if(arg1 == "AbsoluteOther") {
    g_positionReference = PR_OtherJointAbsolute;
  }
  std::cout << "Changing send positions to " << (int) g_positionReference << std::endl << std::flush;
}

void MainWindow::on_comboBoxPositionRef_activated(const QString &arg1)
{
  enum PositionReferenceT positionReference  = PR_Relative;
  if(arg1 == "Relative") {
    positionReference = PR_Relative;
  }
  if(arg1 == "Absolute") {
    positionReference = PR_Absolute;
  }
  if(arg1 == "RelativeOther") {
    positionReference = PR_OtherJointRelative;
  }
  if(arg1 == "AbsoluteOther") {
    positionReference = PR_OtherJointAbsolute;
  }
  std::cout << "Changing requested ref to " << (int) positionReference << std::endl  << std::flush;
  m_coms->SendSetParam(m_targetDeviceId,CPI_PositionRef,(uint8_t) positionReference);
}

void MainWindow::on_pushButton_2_clicked()
{
  m_coms->SendSetParam(m_targetDeviceId,CPI_DebugIndex,(uint8_t) 7);
}

void MainWindow::on_pushButtonCalZero_clicked()
{
  std::cout << "Sending cal zero. " << std::endl;
  m_coms->SendCalZero(m_targetDeviceId);
}

void MainWindow::on_doubleSpinBoxJointRelGain_valueChanged(double arg1)
{
   m_coms->SendSetParam(m_targetDeviceId,CPI_OtherJointGain,(float) arg1);
}

void MainWindow::on_doubleSpinBoxJointRelOffset_valueChanged(double arg1)
{
  m_coms->SendSetParam(m_targetDeviceId,CPI_OtherJointOffset,(float) (arg1 * M_PI * 2.0 / 360.0f));
}

void MainWindow::on_doubleSpinBoxDemandPosition_editingFinished()
{
  double demandAngleDeg = ui->doubleSpinBoxDemandPosition->value();
  double newPosition = (demandAngleDeg * 2.0 * M_PI) / 360.0;
  m_position = newPosition;
  std::cout << "Sending move. Pos: " << m_position << " Torque:" << m_torque << " Ref:" << (int) g_positionReference << std::endl << std::flush;
  m_coms->SendMoveWithEffort(m_targetDeviceId,m_position,m_torque,g_positionReference);
  ui->sliderPosition->setValue(demandAngleDeg);
}

void MainWindow::on_doubleSpinBoxTorqueLimit_editingFinished()
{
  double newTorqueLimit = ui->doubleSpinBoxTorqueLimit->value();
  m_torque = newTorqueLimit;
  std::cout << "Sending move. Pos: " << m_position << " Torque:" << m_torque << " Ref:" << (int) g_positionReference << std::endl  << std::flush;
  m_coms->SendMoveWithEffort(m_targetDeviceId,m_position,m_torque,g_positionReference);
  ui->sliderTorque->setValue(newTorqueLimit * 10.0);
}

void MainWindow::on_doubleSpinBoxDemandPosition_valueChanged(double arg1)
{
  std::cout << "DemandPosition: " << arg1 << std::endl;
}

void MainWindow::on_doubleSpinBoxCalibrationOffset_editingFinished()
{
  float calAngleRad =(ui->doubleSpinBoxCalibrationOffset->value() * (M_PI * 2.0) / 360.0f);
  m_coms->SendSetParam(m_targetDeviceId,CPI_CalibrationOffset,calAngleRad);

}

void MainWindow::on_spinBoxHipJointId_valueChanged(int arg1)
{
   m_hipJointId = arg1;
}

void MainWindow::on_spinBoxKneeJointId_valueChanged(int arg1)
{
   m_kneeJointId = arg1;
}

void MainWindow::on_checkBoxReverseHip_clicked(bool checked)
{
  m_reverseHip = checked;
}

void MainWindow::on_pushButton_3_clicked()
{
  m_coms->SendQueryParam(m_targetDeviceId,CPI_MotorResistance);
}

void MainWindow::on_pushButton_4_clicked()
{
  m_coms->SendQueryParam(m_targetDeviceId,CPI_MotorInductance);
}

void MainWindow::on_doubleSpinBoxIGain_valueChanged(double arg1)
{
  m_coms->SendSetParam(m_targetDeviceId,CPI_MotorIGain,(float) arg1);
}

void MainWindow::updateIGain(double arg1)
{
  ui->doubleSpinBoxIGain->blockSignals(true);
  ui->doubleSpinBoxIGain->setValue(arg1);
  ui->doubleSpinBoxIGain->blockSignals(false);
}

void MainWindow::on_sliderPosition_valueChanged(int value)
{

}

void MainWindow::on_doubleSpinBoxVelocityGain_valueChanged(double arg1)
{
  m_coms->SendSetParam(m_targetDeviceId,CPI_VelocityPGain,(float) arg1);
}

void MainWindow::on_doubleSpinBoxVelocityIGain_valueChanged(double arg1)
{
  m_coms->SendSetParam(m_targetDeviceId,CPI_VelocityIGain,(float) arg1);
}

void MainWindow::on_doubleSpinBoxVelocityLimit_valueChanged(double arg1)
{
  m_coms->SendSetParam(m_targetDeviceId,CPI_VelocityLimit,(float) arg1);
}

void MainWindow::on_doubleSpinBoxPositionGain_valueChanged(double arg1)
{
  m_coms->SendSetParam(m_targetDeviceId,CPI_PositionGain,(float) arg1);
}

void MainWindow::on_checkBoxFan_toggled(bool checked)
{
  m_coms->SendSetParam(m_targetDeviceId,CPI_AuxPower,checked ? 1 : 0);
}

void MainWindow::on_pushButton_5_clicked()
{
  m_coms->SendQueryParam(m_targetDeviceId,CPI_5VRail);
}<|MERGE_RESOLUTION|>--- conflicted
+++ resolved
@@ -10,15 +10,9 @@
   ui(new Ui::MainWindow)
 {
   ui->setupUi(this);
-<<<<<<< HEAD
-//  ui->lineEditDevice->setText("/dev/ttyACM1");
-  ui->lineEditDevice->setText("/dev/tty.usbmodem401");
-=======
   ui->lineEditDevice->setText("/dev/ttyACM1");
 //  ui->lineEditDevice->setText("/dev/tty.usbmodem401");
 
-
->>>>>>> 0a99f83a
   SetupComs();
 
   m_servoTable = new ServoTable(m_dogbotAPI);
