
#include "bmc.h"

#if USE_PACKETUSB

#include "packet_queue.hh"
#include "packet_usb.h"
#include "coms.h"
#include "hal.h"
#include "bmc.h"
#include <string.h>

bool g_packetUSBActive = false;

PacketQueueC g_rxPacketQueue;

static THD_WORKING_AREA(waThreadRxComs, 512);
static THD_FUNCTION(ThreadRxComs, arg) {

  (void)arg;
  chRegSetThreadName("rxPacketComs");

  /*
   * Activates the USB driver and then the USB bus pull-up on D+.
   * Note, a delay is inserted in order to not have to disconnect the cable
   * after a reset.
   */
  usbDisconnectBus(&USBD1);
  chThdSleepMilliseconds(1500);
  usbStart(&USBD1,&usbcfg);
  usbConnectBus(&USBD1);

  while(true) {
    struct PacketT *pkt = g_rxPacketQueue.FetchFull(TIME_INFINITE);
    if(pkt == 0) {
      // Failed, avoid a tight loop in case it repeats.
      chThdSleepMilliseconds(10);
      continue;
    }

    // Process the packet.
    ProcessPacket(pkt->m_data,pkt->m_len);

    // Return it to the list of empty packets.
    g_rxPacketQueue.ReturnEmptyPacketI(pkt);
  }

}


static void QueueTransmitIsoI(USBDriver *usbp) {

  static struct PacketT *g_txPkt = 0;
#if 1
  // Free last packet
  if(g_txPkt != 0) {
    g_txPacketQueue.ReturnEmptyPacketI(g_txPkt);
    g_txPkt = 0;
  }

<<<<<<< HEAD
void InitUSB(void)
{
  /*
   * Initialisation of USB is done on the InitComs() rx thread to avoid a delay in starting up.
   * */
=======
  if((g_txPkt = g_txPacketQueue.FetchFullI()) != 0) {
    // May need to transmit more than one packet at a time to get the required bandwidth.
    usbStartTransmitI(usbp, USBD1_DATA_IN_EP, g_txPkt->m_data, g_txPkt->m_len);
  }
#endif
>>>>>>> fc5f3bdd
}

static void QueueTransmitIntrI(USBDriver *usbp) {

  static struct PacketT *g_txPkt = 0;
#if 1
  // Free last packet
  if(g_txPkt != 0) {
    g_txIntrPacketQueue.ReturnEmptyPacketI(g_txPkt);
    g_txPkt = 0;
  }

  if((g_txPkt = g_txIntrPacketQueue.FetchFullI()) != 0) {
    // May need to transmit more than one packet at a time to get the required bandwidth.
    usbStartTransmitI(usbp, USBD1_INTR_IN_EP, g_txPkt->m_data, g_txPkt->m_len);
  }
#endif
}

void bmcDataTransmitCallback(USBDriver *usbp, usbep_t ep)
{
  (void)ep;

  // Are we active ?
  if(!g_packetUSBActive)
    return ;

  osalSysLockFromISR();

  QueueTransmitIsoI(usbp);

  osalSysUnlockFromISR();
}


static struct PacketT *g_usbCurrentDataRxBuffer = 0;

static void startRecieveDataI(USBDriver *usbp)
{

  /* If the USB driver is not in the appropriate state then transactions
     must not be started.*/
  if ((usbGetDriverStateI(usbp) != USB_ACTIVE) || !g_packetUSBActive) {
    return ;
  }

  // Checking if there is already a transaction ongoing on the endpoint.
  if (usbGetReceiveStatusI(usbp, USBD1_DATA_OUT_EP)) {
    // End point is already receiving.
    return ;
  }

<<<<<<< HEAD
  if(g_usbCurrentRxBuffer != 0) // Receive in progress ??
=======
  if(g_usbCurrentDataRxBuffer != 0) // Receive in progress ??
>>>>>>> fc5f3bdd
    return ;

  /* Checking if there is a buffer ready for incoming data.*/

  g_usbCurrentRxBuffer = g_rxPacketQueue.GetEmptyPacketI();
  if(g_usbCurrentRxBuffer == 0)
    return ; // No empty packets ready...

<<<<<<< HEAD
  // Buffer found, starting a new transaction.
  usbStartReceiveI(usbp, ep,g_usbCurrentRxBuffer->m_data, 63);
=======
  g_usbCurrentDataRxBuffer = pkt;

  // Buffer found, starting a new transaction.
  usbStartReceiveI(usbp, USBD1_DATA_OUT_EP,pkt->m_data, BMC_MAXPACKETSIZE);
>>>>>>> fc5f3bdd
}



void bmcDataReceivedCallback(USBDriver *usbp, usbep_t ep)
{
  (void)ep;

  osalSysLockFromISR();

<<<<<<< HEAD
  if(g_usbCurrentRxBuffer != 0) {
    g_usbCurrentRxBuffer->m_len = usbGetReceiveTransactionSizeX(usbp, ep);
    if(g_usbCurrentRxBuffer->m_len > 0) {
      g_rxPacketQueue.PostFullPacketI(g_usbCurrentRxBuffer);
    } else {
      g_rxPacketQueue.ReturnEmptyPacketI(g_usbCurrentRxBuffer);
    }
    g_usbCurrentRxBuffer = 0;
=======
  if(g_usbCurrentDataRxBuffer != 0) {
    g_usbCurrentDataRxBuffer->m_len = usbGetReceiveTransactionSizeX(usbp, ep);
    g_rxPacketQueue.PostFullPacketI(g_usbCurrentDataRxBuffer);
    g_usbCurrentDataRxBuffer = 0;
>>>>>>> fc5f3bdd
  }

  startRecieveDataI(usbp);

  osalSysUnlockFromISR();

}

void bmcIntrTransmitCallback(USBDriver *usbp, usbep_t ep)
{
  (void)ep;

  // Are we active ?
  if(!g_packetUSBActive)
    return ;

  osalSysLockFromISR();

  QueueTransmitIntrI(usbp);

  osalSysUnlockFromISR();
}

static struct PacketT *g_usbCurrentIntrRxBuffer = 0;

static void startRecieveIntrI(USBDriver *usbp)
{

  /* If the USB driver is not in the appropriate state then transactions
     must not be started.*/
  if ((usbGetDriverStateI(usbp) != USB_ACTIVE) || !g_packetUSBActive) {
    return ;
  }

  // Checking if there is already a transaction ongoing on the endpoint.
  if (usbGetReceiveStatusI(usbp, USBD1_INTR_OUT_EP)) {
    return ;
  }

  if(g_usbCurrentIntrRxBuffer != 0) // Receive in progress ??
    return ;

  /* Checking if there is a buffer ready for incoming data.*/

  struct PacketT *pkt = g_rxPacketQueue.GetEmptyPacketI();
  if(pkt == 0)
    return ; // No empty packets ready...

  g_usbCurrentIntrRxBuffer = pkt;

  // Buffer found, starting a new transaction.
  usbStartReceiveI(usbp, USBD1_INTR_OUT_EP,pkt->m_data, BMC_MAXPACKETSIZE);
}


void bmcIntrReceivedCallback(USBDriver *usbp, usbep_t ep)
{
  (void) ep;

  osalSysLockFromISR();

  if(g_usbCurrentIntrRxBuffer != 0) {
    g_usbCurrentIntrRxBuffer->m_len = usbGetReceiveTransactionSizeX(usbp, ep);
    g_rxPacketQueue.PostFullPacketI(g_usbCurrentIntrRxBuffer);
    g_usbCurrentIntrRxBuffer = 0;
  }

  startRecieveIntrI(usbp);

  osalSysUnlockFromISR();
}


bool bmcRequestsHook(USBDriver *usbp)
{
  (void) usbp;
  return false;
}

bool bmcSOFHookI(USBDriver *usbp)
{
  /* If the USB driver is not in the appropriate state then transactions
     must not be started.*/
  if ((usbGetDriverStateI(usbp) != USB_ACTIVE) || ! g_packetUSBActive) {
    return true;
  }
  osalSysLockFromISR();

  /* If there is already a transaction ongoing then another one cannot be
     started.*/

  if (!usbGetTransmitStatusI(usbp,USBD1_DATA_IN_EP)) { // Returns true if transmitting.
    QueueTransmitIsoI(usbp);
  }

  if (!usbGetTransmitStatusI(usbp,USBD1_INTR_IN_EP)) { // Returns true if transmitting.
    QueueTransmitIntrI(usbp);
  }

  osalSysUnlockFromISR();

  return true;
}

/* Allow transfers to be queued. */

void bmcWakeupHookI(USBDriver *usbp)
{
  (void) usbp;
  g_packetUSBActive = true;
}

/* Make sure no transfers are queued. */

void bmcSuspendHookI(USBDriver *usbp)
{
  (void) usbp;
  g_packetUSBActive = false;
}

/* Resetting the state of the subsystem.*/

void bmcConfigureHookI(USBDriver *usbp)
{
  g_packetUSBActive = true;
  startRecieveDataI(usbp);
  startRecieveIntrI(usbp);
}

void InitComs()
{
  if(g_comsInitDone)
    return ;

  g_comsInitDone = true;

  chThdCreateStatic(waThreadRxComs, sizeof(waThreadRxComs), NORMALPRIO+1, ThreadRxComs, NULL); // Prefer dealing with incoming messages.
}

void InitUSB(void)
{
  /*
   * Initialisation of USB is doen on the InitComs() rx thread to avoid a delay in starting up.
   * */
}

#endif<|MERGE_RESOLUTION|>--- conflicted
+++ resolved
@@ -58,19 +58,11 @@
     g_txPkt = 0;
   }
 
-<<<<<<< HEAD
-void InitUSB(void)
-{
-  /*
-   * Initialisation of USB is done on the InitComs() rx thread to avoid a delay in starting up.
-   * */
-=======
   if((g_txPkt = g_txPacketQueue.FetchFullI()) != 0) {
     // May need to transmit more than one packet at a time to get the required bandwidth.
     usbStartTransmitI(usbp, USBD1_DATA_IN_EP, g_txPkt->m_data, g_txPkt->m_len);
   }
 #endif
->>>>>>> fc5f3bdd
 }
 
 static void QueueTransmitIntrI(USBDriver *usbp) {
@@ -123,28 +115,17 @@
     return ;
   }
 
-<<<<<<< HEAD
-  if(g_usbCurrentRxBuffer != 0) // Receive in progress ??
-=======
   if(g_usbCurrentDataRxBuffer != 0) // Receive in progress ??
->>>>>>> fc5f3bdd
     return ;
 
   /* Checking if there is a buffer ready for incoming data.*/
 
-  g_usbCurrentRxBuffer = g_rxPacketQueue.GetEmptyPacketI();
-  if(g_usbCurrentRxBuffer == 0)
+  g_usbCurrentDataRxBuffer = g_rxPacketQueue.GetEmptyPacketI();
+  if(g_usbCurrentDataRxBuffer == 0)
     return ; // No empty packets ready...
 
-<<<<<<< HEAD
   // Buffer found, starting a new transaction.
-  usbStartReceiveI(usbp, ep,g_usbCurrentRxBuffer->m_data, 63);
-=======
-  g_usbCurrentDataRxBuffer = pkt;
-
-  // Buffer found, starting a new transaction.
-  usbStartReceiveI(usbp, USBD1_DATA_OUT_EP,pkt->m_data, BMC_MAXPACKETSIZE);
->>>>>>> fc5f3bdd
+  usbStartReceiveI(usbp, USBD1_DATA_OUT_EP,g_usbCurrentDataRxBuffer->m_data, BMC_MAXPACKETSIZE);
 }
 
 
@@ -155,21 +136,10 @@
 
   osalSysLockFromISR();
 
-<<<<<<< HEAD
-  if(g_usbCurrentRxBuffer != 0) {
-    g_usbCurrentRxBuffer->m_len = usbGetReceiveTransactionSizeX(usbp, ep);
-    if(g_usbCurrentRxBuffer->m_len > 0) {
-      g_rxPacketQueue.PostFullPacketI(g_usbCurrentRxBuffer);
-    } else {
-      g_rxPacketQueue.ReturnEmptyPacketI(g_usbCurrentRxBuffer);
-    }
-    g_usbCurrentRxBuffer = 0;
-=======
   if(g_usbCurrentDataRxBuffer != 0) {
     g_usbCurrentDataRxBuffer->m_len = usbGetReceiveTransactionSizeX(usbp, ep);
     g_rxPacketQueue.PostFullPacketI(g_usbCurrentDataRxBuffer);
     g_usbCurrentDataRxBuffer = 0;
->>>>>>> fc5f3bdd
   }
 
   startRecieveDataI(usbp);
